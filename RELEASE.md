--- conflicted
+++ resolved
@@ -11,7 +11,6 @@
 - Utility が増えてきたから然るべき場所へ移動する
 - sql_format がカオスなのでリファクタしないとまずい
 
-<<<<<<< HEAD
 ## 2.0.15
 
 - [feature] benchmark で memory_reset_peak_usage が使えるなら使う
@@ -214,11 +213,10 @@
     - parse_query: query_parse
     - build_uri: uri_build
     - parse_uri: uri_parse
-=======
+
 ## 1.6.25
 
 - [feature] xmlss のインポート・エクスポート関数
->>>>>>> 90d5027f
 
 ## 1.6.24
 
