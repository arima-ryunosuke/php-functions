--- conflicted
+++ resolved
@@ -11,7 +11,6 @@
 - Utility が増えてきたから然るべき場所へ移動する
 - sql_format がカオスなのでリファクタしないとまずい
 
-<<<<<<< HEAD
 ## 2.0.9
 
 - [feature] var_export2 にオプション引数を導入
@@ -160,7 +159,7 @@
     - parse_query: query_parse
     - build_uri: uri_build
     - parse_uri: uri_parse
-=======
+
 ## 1.6.20
 
 - [fixbug] cache で特定文字があるとキャッシュが使われない不具合
@@ -185,7 +184,6 @@
 - [fixbug] 別ディレクトリの constant.php を読んでしまう不具合を修正
 - [fixbug] exportClass 時に使用定数の判定に誤りがあったので修正
 - [fixbug] exportClass 時に public static にならない不具合を修正
->>>>>>> fbe95791
 
 ## 1.6.18
 
