--- conflicted
+++ resolved
@@ -11,7 +11,6 @@
 - Utility が増えてきたから然るべき場所へ移動する
 - sql_format がカオスなのでリファクタしないとまずい
 
-<<<<<<< HEAD
 ## 2.0.14
 
 - [fixbug] php8.2 の対応漏れを修正
@@ -202,11 +201,10 @@
     - parse_query: query_parse
     - build_uri: uri_build
     - parse_uri: uri_parse
-=======
+
 ## 1.6.23
 
 - [feature] csv_import に limit オプションを追加
->>>>>>> 9a22ce10
 
 ## 1.6.22
 
